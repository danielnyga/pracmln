# 
#
# (C) 2011-2015 by Daniel Nyga (nyga@cs.uni-bremen.de)
# 
# Permission is hereby granted, free of charge, to any person obtaining
# a copy of this software and associated documentation files (the
# "Software"), to deal in the Software without restriction, including
# without limitation the rights to use, copy, modify, merge, publish,
# distribute, sublicense, and/or sell copies of the Software, and to
# permit persons to whom the Software is furnished to do so, subject to
# the following conditions:
#
# The above copyright notice and this permission notice shall be
# included in all copies or substantial portions of the Software.
#
# THE SOFTWARE IS PROVIDED "AS IS", WITHOUT WARRANTY OF ANY KIND,
# EXPRESS OR IMPLIED, INCLUDING BUT NOT LIMITED TO THE WARRANTIES OF
# MERCHANTABILITY, FITNESS FOR A PARTICULAR PURPOSE AND NONINFRINGEMENT.
# IN NO EVENT SHALL THE AUTHORS OR COPYRIGHT HOLDERS BE LIABLE FOR ANY
# CLAIM, DAMAGES OR OTHER LIABILITY, WHETHER IN AN ACTION OF CONTRACT,
# TORT OR OTHERWISE, ARISING FROM, OUT OF OR IN CONNECTION WITH THE
# SOFTWARE OR THE USE OR OTHER DEALINGS IN THE SOFTWARE.
<<<<<<< HEAD
from dnutils import logs, ProgressBar
from first import first
=======
from dnutils import logs, ProgressBar, first
>>>>>>> 8c91c92f

from common import AbstractLearner
import sys
from pracmln.mln.util import StopWatch, edict
from multiprocessing import Pool
from pracmln.utils.multicore import with_tracing, _methodcaller, checkmem
import numpy
from pracmln.mln.constants import HARD


logger = logs.getlogger(__name__)


def _setup_learner((i, mln_, db, method, params)):
    checkmem()
    mrf = mln_.ground(db)
    algo = method(mrf, **params)
    return i, algo


class MultipleDatabaseLearner(AbstractLearner):
    '''
    Learns from multiple databases using an arbitrary sub-learning method for
    each database, assuming independence between individual databases.
    '''


    def __init__(self, mln_, dbs, method, **params):
        '''
        :param dbs:         list of :class:`mln.database.Database` objects to
                            be used for learning.
        :param mln_:        the MLN object to be used for learning
        :param method:      the algorithm to be used for learning. Must be a
                            class provided by
                            :class:`mln.methods.LearningMethods`.
        :param **params:    additional parameters handed over to the base
                            learners.
        '''

        self.dbs = dbs
        self._params = edict(params)
        if not mln_._materialized:
            self.mln = mln_.materialize(*dbs)
        else:
            self.mln = mln_
        self.watch = StopWatch()
        self.learners = [None] * len(dbs)
        self.watch.tag('setup learners', verbose=self.verbose)
        if self.verbose:
            bar = ProgressBar(steps=len(dbs), color='green')
        if self.multicore:
            pool = Pool(maxtasksperchild=1)
            logger.debug('Setting up multi-core processing for {} cores'.format(pool._processes))
            try:
                for i, learner in pool.imap(with_tracing(_setup_learner), self._iterdbs(method)):
                    self.learners[i] = learner
                    if self.verbose:
                        bar.label('Database %d, %s' % ((i + 1), learner.name))
                        bar.inc()
            except Exception as e:
                logger.error('Error in child process. Terminating pool...')
                pool.close()
                raise e
            finally:
                pool.terminate()
                pool.join()
            # as MLNs and formulas have been copied to the separate processes,
            # the mln pointers of the formulas now point to the MLNs in these child processes
            # we have to copy the materialized weight back to our parent process
            self.mln.weights = list(first(self.learners).mrf.mln.weights)
        else:
            for i, db in enumerate(self.dbs):
                _, learner = _setup_learner((i, self.mln, db, method, self._params + {'multicore': False}))
                self.learners[i] = learner
                if self.verbose:
                    bar.label('Database %d, %s' % ((i + 1), learner.name))
                    bar.inc()
        if self.verbose:
            print 'set up', self.name
        self.watch.finish('setup learners')

    def _iterdbs(self, method):
        for i, db in enumerate(self.dbs):
            yield i, self.mln, db, method, self._params + {
                'verbose': not self.multicore, 'multicore': False}

    @property
    def name(self):
        return "MultipleDatabaseLearner [{} x {}]".format(len(self.learners), self.learners[0].name)

    def _f(self, w):
        # it turned out that it doesn't pay off to evaluate the function  
        # in separate processes, so we turn it off 
        if False:  # self.multicore:
            likelihood = 0
            pool = Pool()
            try:
                for i, (f_, d_) in enumerate(pool.imap(with_tracing(_methodcaller('_f', sideeffects=True)), map(lambda l: (l, w), self.learners))):
                    self.learners[i].__dict__ = d_
                    likelihood += f_
            except Exception as e:
                logger.error('Error in child process. Terminating pool...')
                pool.close()
                raise e
            finally:
                pool.terminate()
                pool.join()
            return likelihood
        else:
            return sum(map(lambda l: l._f(w), self.learners))

    def _grad(self, w):
        grad = numpy.zeros(len(self.mln.formulas), numpy.float64)
        if False:  # self.multicore:
            # it turned out that it doesn't pay off to evaluate the gradient  
            # in separate processes, so we turn it off 
            pool = Pool()
            try:
                for i, (grad_, d_) in enumerate(pool.imap(with_tracing(_methodcaller('_grad', sideeffects=True)), map(lambda l: (l, w), self.learners))):
                    self.learners[i].__dict__ = d_
                    grad += grad_
            except Exception as e:
                logger.error('Error in child process. Terminating pool...')
                pool.close()
                raise e
            finally:
                pool.terminate()
                pool.join()
        else:
            for learner in self.learners: grad += learner._grad(w)
        return grad

    def _hessian(self, w):
        N = len(self.mln.formulas)
        hessian = numpy.matrix(numpy.zeros((N, N)))
        if self.multicore:
            pool = Pool()
            try:
                for h in pool.imap(with_tracing(_methodcaller('_hessian')), map(lambda l: (l, w), self.learners)):
                    hessian += h
            except Exception as e:
                logger.error('Error in child process. Terminating pool...')
                pool.close()
                raise e
            finally:
                pool.terminate()
                pool.join()
        else:
            for learner in self.learners: hessian += learner._hessian(w)
        return hessian

    def _prepare(self):
        self.watch.tag('preparing optimization', verbose=self.verbose)
        if self.verbose:
            bar = ProgressBar(steps=len(self.dbs), color='green')
        if self.multicore:
            pool = Pool(maxtasksperchild=1)
            try:
                for i, (_, d_) in enumerate(pool.imap(with_tracing(_methodcaller('_prepare', sideeffects=True)), self.learners)):
                    checkmem()
                    self.learners[i].__dict__ = d_
                    if self.verbose: bar.inc()
            except Exception as e:
                logger.error('Error in child process. Terminating pool...')
                pool.close()
                raise e
            finally:
                pool.terminate()
                pool.join()
        else:
            for learner in self.learners:
                checkmem()
                learner._prepare()
                if self.verbose: bar.inc()

    def _filter_fixweights(self, v):
        '''
        Removes from the vector `v` all elements at indices that correspond to
        a fixed weight formula index.
        '''
        if len(v) != len(self.mln.formulas):
            raise Exception('Vector must have same length as formula weights')
        return [v[i] for i in range(len(self.mln.formulas)) if not self.mln.fixweights[i] and self.mln.weights[i] != HARD]

    def _add_fixweights(self, w):
        i = 0
        w_ = []
        for f in self.mln.formulas:
            if self.mln.fixweights[f.idx] or f.weight == HARD:
                w_.append(self._w[f.idx])
            else:
                w_.append(w[i])
                i += 1
        return w_

    def run(self, **params):
        if 'scipy' not in sys.modules:
            raise Exception("Scipy was not imported! Install numpy and scipy "
                            "if you want to use weight learning.")
        runs = 0
        self._w = [0] * len(self.mln.formulas)
        while runs < self.maxrepeat:
            self._prepare()
            # initial parameter vector: all zeros or weights from formulas
            for f in self.mln.formulas:
                if self.mln.fixweights[f.idx] or self.use_init_weights or f.ishard:
                    self._w[f.idx] = f.weight
            self._optimize(**self._params)
            self._cleanup()
            runs += 1
            if not any([l.repeat() for l in self.learners]): break
        return self.weights<|MERGE_RESOLUTION|>--- conflicted
+++ resolved
@@ -20,12 +20,7 @@
 # CLAIM, DAMAGES OR OTHER LIABILITY, WHETHER IN AN ACTION OF CONTRACT,
 # TORT OR OTHERWISE, ARISING FROM, OUT OF OR IN CONNECTION WITH THE
 # SOFTWARE OR THE USE OR OTHER DEALINGS IN THE SOFTWARE.
-<<<<<<< HEAD
-from dnutils import logs, ProgressBar
-from first import first
-=======
 from dnutils import logs, ProgressBar, first
->>>>>>> 8c91c92f
 
 from common import AbstractLearner
 import sys
